package yiigo

import (
	"errors"
	"os"
	"path/filepath"
	"runtime/debug"
	"sync"
	"time"

	"github.com/fsnotify/fsnotify"
	"github.com/pelletier/go-toml"
	"go.uber.org/zap"
)

// Environment is the interface for config
type Environment interface {
	// Get returns an env value
	Get(key string) EnvValue

	// LoadEnvFromFile loads env from file
	LoadEnvFromFile(path string) error

	// LoadEnvFromBytes loads env from bytes
	LoadEnvFromBytes(b []byte) error

	// Reload reloads env config
	Reload() error

	// Watcher watching env change and reload
	Watcher(onchange func(event fsnotify.Event))
}

// EnvValue is the interface for config value
type EnvValue interface {
	// Int returns a value of int64.
	Int(defaultValue ...int64) int64

	// Ints returns a value of []int64.
	Ints(defaultValue ...int64) []int64

	// Float returns a value of float64.
	Float(defaultValue ...float64) float64

	// Floats returns a value of []float64.
	Floats(defaultValue ...float64) []float64

	// String returns a value of string.
	String(defaultValue ...string) string

	// Strings returns a value of []string.
	Strings(defaultValue ...string) []string

	// Bool returns a value of bool.
	Bool(defaultValue ...bool) bool

	// Time returns a value of time.Time.
	// Layout is required when the env value is a string.
	Time(layout string, defaultValue ...time.Time) time.Time

	// Map returns a value of X.
	Map() X

	// Unmarshal attempts to unmarshal the value into a Go struct pointed by dest.
	Unmarshal(dest interface{}) error
}

type config struct {
	mutex sync.RWMutex
	tree  *toml.Tree
	path  string
}

func (c *config) Get(key string) EnvValue {
	c.mutex.RLock()
	defer c.mutex.RUnlock()

	if c.tree == nil {
		return new(cfgValue)
	}

	return &cfgValue{value: c.tree.Get(key)}
}

func (c *config) LoadEnvFromFile(path string) error {
	t, err := toml.LoadFile(path)

	if err != nil {
		return err
	}

	c.tree = t
	c.path = path

	return nil
}

func (c *config) LoadEnvFromBytes(b []byte) error {
	t, err := toml.LoadBytes(b)

	if err != nil {
		return err
	}

	c.tree = t

	return nil
}

func (c *config) Reload() error {
	c.mutex.Lock()
	defer c.mutex.Unlock()

	if len(c.path) == 0 {
		return nil
	}

	t, err := toml.LoadFile(c.path)

	if err != nil {
		return err
	}

	c.tree = t

	return nil
}

func (c *config) Watcher(onchange func(event fsnotify.Event)) {
	watcher, err := fsnotify.NewWatcher()

	if err != nil {
		logger.Error("yiigo: env watcher error", zap.Error(err))

		return
	}

	defer watcher.Close()

	envDir, _ := filepath.Split(c.path)
	realEnvFile, _ := filepath.EvalSymlinks(c.path)

	var wg sync.WaitGroup

	wg.Add(1)

	go func() {
		defer func() {
			if r := recover(); r != nil {
				logger.Error("yiigo: env watcher panic", zap.Any("error", r), zap.ByteString("stack", debug.Stack()))
			}

			wg.Done()
		}()

		writeOrCreateMask := fsnotify.Write | fsnotify.Create

		for {
			select {
			case event, ok := <-watcher.Events:
				if !ok { // 'Events' channel is closed
					return
				}

				eventFile := filepath.Clean(event.Name)
				currentEnvFile, _ := filepath.EvalSymlinks(c.path)

				// the env file was modified or created || the real path to the env file changed (eg: k8s ConfigMap replacement)
				if (eventFile == c.path && event.Op&writeOrCreateMask != 0) || (currentEnvFile != "" && currentEnvFile != realEnvFile) {
					realEnvFile = currentEnvFile

					if err := c.Reload(); err != nil {
						logger.Error("yiigo: env reload error", zap.Error(err))
					}

					// reassign the 'Debug' variable
					Debug = c.Get("app.debug").Bool()

					if onchange != nil {
						onchange(event)
					}
				} else if eventFile == c.path && event.Op&fsnotify.Remove&fsnotify.Remove != 0 {
					logger.Warn("yiigo: env file removed")
				}
			case err, ok := <-watcher.Errors:
				if ok { // 'Errors' channel is not closed
					logger.Error("yiigo: env watcher error", zap.Error(err))
				}

				return
			}
		}
	}()

	watcher.Add(envDir)

	wg.Wait()
}

type cfgValue struct {
	value interface{}
}

func (c *cfgValue) Int(defaultValue ...int64) int64 {
	var dv int64

	if len(defaultValue) != 0 {
		dv = defaultValue[0]
	}

	if c.value == nil {
		return dv
	}

	result, ok := c.value.(int64)

	if !ok {
		return 0
	}

	return result
}

func (c *cfgValue) Ints(defaultValue ...int64) []int64 {
	if c.value == nil {
		return defaultValue
	}

	arr, ok := c.value.([]interface{})

	if !ok {
		return []int64{}
	}

	l := len(arr)

	result := make([]int64, 0, l)

	for _, v := range arr {
		if i, ok := v.(int64); ok {
			result = append(result, i)
		}
	}

	if len(result) < l {
		return []int64{}
	}

	return result
}

func (c *cfgValue) Float(defaultValue ...float64) float64 {
	var dv float64

	if len(defaultValue) != 0 {
		dv = defaultValue[0]
	}

	if c.value == nil {
		return dv
	}

	result, ok := c.value.(float64)

	if !ok {
		return 0
	}

	return result
}

func (c *cfgValue) Floats(defaultValue ...float64) []float64 {
	if c.value == nil {
		return defaultValue
	}

	arr, ok := c.value.([]interface{})

	if !ok {
		return []float64{}
	}

	l := len(arr)

	result := make([]float64, 0, l)

	for _, v := range arr {
		if f, ok := v.(float64); ok {
			result = append(result, f)
		}
	}

	if len(result) < l {
		return []float64{}
	}

	return result
}

func (c *cfgValue) String(defaultValue ...string) string {
	dv := ""

	if len(defaultValue) != 0 {
		dv = defaultValue[0]
	}

	if c.value == nil {
		return dv
	}

	result, ok := c.value.(string)

	if !ok {
		return ""
	}

	return result
}

func (c *cfgValue) Strings(defaultValue ...string) []string {
	if c.value == nil {
		return defaultValue
	}

	arr, ok := c.value.([]interface{})

	if !ok {
		return []string{}
	}

	l := len(arr)

	result := make([]string, 0, l)

	for _, v := range arr {
		if s, ok := v.(string); ok {
			result = append(result, s)
		}
	}

	if len(result) < l {
		return []string{}
	}

	return result
}

func (c *cfgValue) Bool(defaultValue ...bool) bool {
	var dv bool

	if len(defaultValue) != 0 {
		dv = defaultValue[0]
	}

	if c.value == nil {
		return dv
	}

	result, ok := c.value.(bool)

	if !ok {
		return false
	}

	return result
}

func (c *cfgValue) Time(layout string, defaultValue ...time.Time) time.Time {
	var dv time.Time

	if len(defaultValue) != 0 {
		dv = defaultValue[0]
	}

	if c.value == nil {
		return dv
	}

	var result time.Time

	switch t := c.value.(type) {
	case time.Time:
		result = t
	case string:
		result, _ = time.Parse(layout, t)
	}

	return result
}

func (c *cfgValue) Map() X {
	if c.value == nil {
		return X{}
	}

	v, ok := c.value.(*toml.Tree)

	if !ok {
		return X{}
	}

	return v.ToMap()
}

func (c *cfgValue) Unmarshal(dest interface{}) error {
	if c.value == nil {
		return nil
	}

	v, ok := c.value.(*toml.Tree)

	if !ok {
		return errors.New("yiigo: invalid env value, expects *toml.Tree")
	}

	return v.Unmarshal(dest)
}

var env Environment = new(config)

func initEnv(settings *initSettings) {
	path, err := filepath.Abs(filepath.Join(settings.envDir, "yiigo.toml"))

	if err != nil {
		logger.Panic("yiigo: load config file error", zap.Error(err))
	}

	if _, err := os.Stat(path); err != nil {
		if os.IsNotExist(err) {
			if len(settings.envDir) != 0 {
				if err := os.MkdirAll(settings.envDir, 0755); err != nil {
					logger.Panic("yiigo: load config file error", zap.Error(err))
				}
			}

			f, err := os.Create(path)

			if err != nil {
				logger.Panic("yiigo: load config file error", zap.Error(err))
			}

			f.WriteString(defaultEnvContent)
			f.Close()
		} else if os.IsPermission(err) {
			os.Chmod(path, 0755)
		}
	}

	if err := env.LoadEnvFromFile(path); err != nil {
		logger.Panic("yiigo: load config file error", zap.Error(err))
	}

<<<<<<< HEAD
	debug = Env("app.debug").Bool()
=======
	// assign the 'Debug' variable
	Debug = Env("app.debug").Bool()
>>>>>>> ba8b20af

	if settings.envWatcher {
		go env.Watcher(settings.envOnChange)
	}
}

// Env returns an env value
func Env(key string) EnvValue {
	return env.Get(key)
}

var defaultEnvContent = `[app]
env = "dev"
debug = true

[db]

    # [db.default]
    # driver = "mysql"
    # dsn = "username:password@tcp(localhost:3306)/dbname?timeout=10s&charset=utf8mb4&collation=utf8mb4_general_ci&parseTime=True&loc=Local"
    # max_open_conns = 20
	# max_idle_conns = 10
	# conn_max_idle_time = 60
    # conn_max_lifetime = 600

[mongo]

	# [mongo.default]
	# dsn = "mongodb://localhost:27017/?connectTimeoutMS=10000&minPoolSize=10&maxPoolSize=20&maxIdleTimeMS=60000&readPreference=primary"

[redis]

	# [redis.default]
	# address = "127.0.0.1:6379"
	# password = ""
	# database = 0
	# connect_timeout = 10
	# read_timeout = 10
	# write_timeout = 10
	# pool_size = 10
	# pool_limit = 20
	# idle_timeout = 60
	# wait_timeout = 10
	# prefill_parallelism = 0

# [nsq]
# lookupd = ["127.0.0.1:4161"]
# nsqd = "127.0.0.1:4150"

[email]

	# [email.default]
	# host = "smtp.exmail.qq.com"
	# port = 25
	# username = ""
	# password = ""

[log]

    [log.default]
    path = "logs/app.log"
    max_size = 500
    max_age = 0
    max_backups = 0
    compress = true
`<|MERGE_RESOLUTION|>--- conflicted
+++ resolved
@@ -450,12 +450,8 @@
 		logger.Panic("yiigo: load config file error", zap.Error(err))
 	}
 
-<<<<<<< HEAD
-	debug = Env("app.debug").Bool()
-=======
 	// assign the 'Debug' variable
 	Debug = Env("app.debug").Bool()
->>>>>>> ba8b20af
 
 	if settings.envWatcher {
 		go env.Watcher(settings.envOnChange)
